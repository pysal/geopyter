

__author__  =   "Jonathan Reades and Serge Rey"

import nbformat
import os
import io
import re
import requests
import nbformat
import importlib
from git import Repo
from git import InvalidGitRepositoryError
from collections import defaultdict
from datetime import datetime
<<<<<<< HEAD
#from urlparse import urlparse
=======
>>>>>>> 8b579466
from urllib.parse import urlparse

try:
    xrange
except:
    xrange = range

def get_base_dir(base_dir='.'):

    m = re.search('^(.+geopyter)', os.getcwd(), re.IGNORECASE)
    if m:
        base_dir = m.group(0)
    
    return base_dir

def read_nb(nb_src, ext=True):
    """
    Read a notebook file and return a notebook object.

    Parameters
    ==========
    nb: String
        Path to the notebook file; if the path does not end
        in '.ipynb' then this will be appended unless you
        override this by setting the 'ext' to False.
    ext: boolean
        Defaults to True, meaning that the '.ipynb'
        extension will be automatically added. If you do not
        want this behaviour for some reason then set ext to False.

    Returns
    =======
    An object of class nbformat.notebooknode.NotebookNode
    """
    
    # Append file extension if missing and ext is True
    if not nb_src.endswith('.ipynb') and ext is True:
        nb_src += '.ipynb'
    
    nb = None

    loc = urlparse(nb_src)
    if loc.scheme in ('http','ftp','https'):
        # This doesn't support credentialed access at this time
        # -- partly because it's a pain, and partly because you
        # should be sharing and making things open... :-)
        nbd = requests.get(nb_src).text
        
        # Read-only in UTF-8, note NO_CONVERT.
        with io.StringIO(nbd) as f:
            nb = nbformat.read(f, nbformat.NO_CONVERT)
        
    elif os.path.exists(nb_src):
        # Read-only in UTF-8, note NO_CONVERT.
        with open(nb_src, 'r', encoding='utf8') as f:
            nb = nbformat.read(f, nbformat.NO_CONVERT)

    elif os.path.exists(os.path.join(get_base_dir(),"atoms",nb_src)):
        # Read-only in UTF-8, note NO_CONVERT.
        with open(os.path.join(get_base_dir(),"atoms",nb_src), 'r', encoding='utf8') as f:
            nb = nbformat.read(f, nbformat.NO_CONVERT)
        
    else:
        print("Couldn't find or process notebook file at: " + nb_src)
    
    if nb is not None:
        nb.metadata['path'] = nb_src
    
    return nb

def dump_nb(nb, cells=5, lines=5):
    """
    Dump content of a notebook to STDOUT to aid in debugging.

    Parameters
    ==========
    nb: nbformat.notebooknode.NotebookNode
        A notebook object from which to dump content.
    cells: int
        Select an arbitrary number of cells to output. Defaults to 5.
    lines: int
        Select an arbitrary number of lines from each cell to output. Defaults to 5.

    Returns
    =======
    Void.
    """

    # For the cell-range specified
    for c in xrange(0, cells):

        # Check we still have cells to read
        if c < len(nb.cells):

            # And dump the contents to STDOUT
            print("====== " + nb.cells[c]['cell_type'] + " ======")
            src = nb.cells[c]['source'].splitlines()
            if len(src) > lines:
                print('\n'.join(src[0:lines]))
                print("...")
            else:
                print(nb.cells[c]['source'])

def remove_outputs(nb):
    """Set output attribute of all code cells to be empty"""
    for cell in nb.cells:
        if cell.cell_type == 'code':
            cell.outputs = []

def clear_notebook(old_ipynb, new_ipynb):
    with io.open(old_ipynb, 'r') as f:
        nb = nbformat.read(f, nbformat.NO_CONVERT)

    remove_outputs(nb)

    with io.open(new_ipynb, 'w', encoding='utf8') as f:
        nbformat.write(nb, f, nbformat.NO_CONVERT)

credit_template = """
### Credits!

#### Contributors:
The following individuals have contributed to these teaching materials: {{Contributors}}

#### License
These teaching materials are licensed under a mix of the MIT and CC-BY licenses...

#### Acknowledgements:
Supported by the [Royal Geographical Society](https://www.rgs.org/HomePage.htm) (with the Institute of British Geographers) with a Ray Y Gildea Jr Award.

#### Potential Dependencies:
This notebook may depend on the following libraries: {{libs}}
"""

class Cell(object):
    """docstring for Cell"""
    def __init__(self, nb,  idx):
        #super(Cell, self).__init__()
        self.nb  = nb
        self.idx = idx

        if "@include" in self.nb.cells[self.idx].source:
            self.cell_type='include'
            self.included_nb, self.sections = self.parse_include(self.nb.cells[self.idx].source)
        else:
            self.cell_type = self.nb.cells[idx].cell_type

    def parse_include(self, include):
        """Parse section-subsection include syntax

        Parameters
        ==========

        include: string
                 src: path to notebook
                 select: section-subsections to extract

        Returns
        =======
        tuple: (notebook_path, sections)
            notebook_path: string
            sections: string (or None for entire notebook)

        Example
        =======
        """

        include  = include.split("\n")[1:-1]
        nb       = include[0].split("=")[1]
        sections = None
        try:
            sections = include[1].split("=")[1]
            sections = sections.split(";")

<<<<<<< HEAD
            try:
                nb = str.strip(nb)
                sections = map(str.strip, sections)
            except:
                nb = nb.strip()
                sections = map(str.strip, sections)
=======
            nb = nb.strip()
            sections = map(str.strip, sections)
>>>>>>> 8b579466
        except IndexError:
            pass

        return nb, sections

    def is_include(self):
        """Determine if this is an include cell"""
        if self.cell_type == 'include':
            return True
        else:
            return False

    def source(self):
        return self.nb.cells[self.idx].source

    def set_metadata(self, val, nm=None, namespace='geopyter'):

        if namespace is None:
            self.nb.cells[self.idx].metadata[nm] = val

        else:
            # Check for the namespace in the notebook metadata
            if namespace not in self.nb.cells[self.idx].metadata:
                self.nb.cells[self.idx].metadata[namespace] = {}

            if nm is None:
                self.nb.cells[self.idx].metadata[namespace] = val
            else:
                self.nb.cells[self.idx].metadata[namespace][nm] = val

    def get_content(self):
        """Return the compiled cells from the jupyter notebook"""
        if self.is_include():
            new_cells = []
            if self.sections is None:
                print("Importing all of " + self.notebook.name)
                ids = self.notebook.get_section(None)
                for i in ids:
                    new_cells.extend(self.notebook.get_cell_by_id(i).get_content())
            else:
                for section in self.sections:
                    print("Getting section from " + str(self.notebook.nb_path) + ": " + section)
                    ids = self.notebook.get_section(section)
                    #print(ids)
                    for i in ids:
                        new_cells.extend(self.notebook.get_cell_by_id(i).get_content())

            #print("Returning " + str(len(new_cells))) + " new cells"
            return new_cells
        else: # In case there is something odd about the cell -- always return a list
            return [self.nb.cells[self.idx]]

    def get_jp_cell(self):
        """Return the cell from the jupyter notebook"""
        return self.nb.cells[self.idx]

    def get_metadata(self, nm=None, namespace='geopyter'):

        if namespace is None and nm is None:
            # If the namespace has been deliberately set to None
            # then return all of the notebook's metadata
            return self.nb.metadata
        elif namespace is None and nm in self.nb.metadata:
            # Return a value from the notebook's metadata store
            return self.nb.metadata[nm]
<<<<<<< HEAD
        elif not namespace in self.nb.metadata:
=======
        elif namespace not in self.nb.metadata:
>>>>>>> 8b579466
            # If the namespace doesn't exist then return None
            return None
        elif nm is None:
            # If the name is set to None then return the whole namespace
            return self.nb.metadata[namespace]
        else:
            # Otherwise, return exactly what was requested
            return self.nb.metadata[namespace][nm]

class NoteBook(object):
    def __init__(self, ipynb):

        ipynb = ipynb.strip()

<<<<<<< HEAD
        try:
            ipynb = str.strip(ipynb)
        except:
            ipynb = ipynb.strip()

        path = ''
        loc = urlparse(ipynb)
        if loc.scheme in ('http','ftp','https'):
            print("Haven't implemented remote files yet")
            path = requests.get(loc)
        elif loc.path is not None:
            if os.path.exists(ipynb):
                path = ipynb
            elif os.path.exists(os.path.join(self.base_dir,"atoms",ipynb)):
                path = os.path.join(self.base_dir,"atoms",ipynb)
            else:
                print("Doesn't look like there's a file at: " + ipynb)
        else:
            print("Don't know what to do with this type of path info: " + ipynb)
=======
        self.base_dir = get_base_dir()
>>>>>>> 8b579466

        print("Instantiating: " + ipynb) # + " (" + str(self) + ")")
        self.nb = read_nb(ipynb)

        self.nb_path = self.nb.metadata['path'] # Path needs to come from the notebook object
        self.cells = []
        self.included_nbs = {}

        self.structure = defaultdict(list)
        for i, c in enumerate(self.nb.cells):
            cell = Cell(self.nb, i)
            cell.set_metadata(self.get_user_metadata()) # Note: pass by ref (all cells get same metadata)
            cell.set_metadata(nm='git', val=self.get_git_metadata()) # Note: pass by ref (all cells get same metadata)

            if cell.is_include(): # If the type is include...

                # Create a new notebook from the URL
                # and stash a reference on the cell
                if cell.included_nb not in self.included_nbs:
                    my_nb = NoteBook(cell.included_nb)
                    self.included_nbs[cell.included_nb] = my_nb

                cell.notebook = self.included_nbs[cell.included_nb]

            self.cells.append(cell)
            self.structure[cell.cell_type].append(i)

        self.set_metadata(self.get_user_metadata().copy()) # Note: pass by copy (notebook can have different metadata)
        self.set_metadata(nm='libs', val=self.get_libs().copy())

    def write(self, fn=None, nb=None):
        """
        Write a notebook to the path specified.

        Parameters
        ==========
        fn: String
            Path to which you want the notebook written. _Note:_
            for simplicity's sake this will automatically append
            '.ipynb' to the filename; however we recommend that
            you not get lazy and rely on this feature since it may
            go away in the future.

        Returns
        =======
        Void.
        """

        # Simple default behaviour
        if fn is None:
            fn = re.sub('(?:\.ipynb)?$','-compiled.ipynb', self.nb_path)

        # Append file extension
        if not fn.endswith('.ipynb'):
            fn += '.ipynb'

        # Append the credits cell
        self.nb.cells.append(
            nbformat.v4.new_markdown_cell(source=self.get_credits()))

        # Create any missing dirs
        try:
            os.makedirs(os.path.dirname(fn))
        except OSError:
            pass

        # Write the compiled notebook
        if nb is None:
            nb = self.compiled

        # Write raw notebook content
        with io.open(fn, 'w', encoding='utf8') as f:
            nbformat.write(nb, f, nbformat.NO_CONVERT)

    def get_credits(self):

        msg = credit_template

        for m in re.finditer("{{([^\}]+)}}", msg):

            contents = set()

            #print("Getting credits: " + m.group(1))

            for cell in self.cells:
                try:
                    mdata = cell.get_metadata(m.group(1))

                    if type(mdata) == str:
                        contents.add(mdata)
                    elif type(mdata) == int:
                        contents.add(mdata)
                    elif type(mdata) == list:
                        map(contents.add, mdata)
                    elif type(mdata) == dict:
                        map(contents.add, [ k + " (" + v + ")" for k, v in mdata.items()])
                    else:
                        pass
                        #print(type(mdata))
                except KeyError:
                    pass

            rs = list(contents)
            rs.sort()
            if len(rs) == 0:
                rs = ['None']
            msg = re.sub("{{" + m.group(1) + "}}", ", ".join( rs ), msg)

        return msg

    def get_section(self, selection, p=None, start_end=None):
        """Find sections for includes

        Parameters
        ===========
        sections: string
                  a section-subsection include definition

        notebook: NoteBook

        p: compiled reg ex for section identification

        start_end: dict
                   key is the cell idx of a particular h cell, value is a list [start cell, end cell, level]
        """
        if selection is None:
            return list(range(0, len(self.cells)))

        print("Retrieving selection: " + selection + ".")
        if not p:
            p = re.compile('-?h\d\.', re.IGNORECASE)
        if not start_end:
            start_end = self.get_section_start_end()

        iterator = p.finditer(selection)
        starts = []
        for match in iterator:
            starts.append(match.span()[0])
        ends = starts[1:] + [len(selection)]
        ijs = zip(starts, ends)
        final = [selection[i:j].strip() for i,j in ijs]

        includes = [section for section in final if section[0] != '-']
        excludes = [section for section in final if section not in includes]

        hlevel_dict = self.get_header_cells()

        parent = includes[0]
        parent_level, parent_pattern = parent.split(".")
        candidates = hlevel_dict[int(parent_level[-1])]

        parent_id = self.get_cells_containing(parent_pattern, ids=candidates)[0]
        parent_start, parent_end, parent_level = start_end[parent_id]
        parent_range = range(parent_start, parent_end+1)

        # for h1 h12 get only section h12 of h1
        if len(includes) > 1:
            sections_ids = []
            for section in includes[1:]:
                section_level, section_pattern = section.split(".")
                section_id = self.get_cells_containing(section_pattern, ids=parent_range)[0]
                section_start, section_end, section_level = start_end[section_id]
                sections_ids.extend(range(section_start, section_end+1))
            return sections_ids

        # for h1 -h12 get all of h1 except section h12
        if excludes:
            excludes_ids = []
            for exclude in excludes:
                exclude_level, exclude_pattern = exclude.split(".")
                exclude_id = self.get_cells_containing(exclude_pattern, ids=parent_range)[0]
                exclude_start, exclude_end, exclude_level = start_end[exclude_id]
                excludes_ids.extend(range(exclude_start, exclude_end+1))
            return [idx for idx in parent_range if idx not in excludes_ids]

        return parent_range

    def get_selection(self, sections):
        new_cells = []
        for s in sections:
            print("Getting section from " + str(self) + ": " + s)
            ids = self.get_section(s)
            #print(ids)
            for i in ids:
                c = self.get_cell_by_id(i)
                if c.is_include():
                    #print("Here's the key!")
                    #print(c.sections)
                    new_cells.extend(c.get_jp_cells())
                else:
                    new_cells.append(c.get_jp_cell())
        #print("Returning content from " + str(self.nb_path) + " with " + str(len(new_cells))) + " new cells"
        return new_cells

    def structure(self):
        return self.structure

    def get_cells_by_type(self, cell_type=None):
        if cell_type:
            cell_type = cell_type.lower()
            return [self.cells[i] for i in self.structure[cell_type]]
        else:
            return self.cells

    def get_cells_by_id(self, ids=[]):
        return [self.cells[i] for i in ids]

    def get_cell_by_id(self, id):
        return self.cells[id]

    def get_jp_cells_by_id(self, ids=[]):
        return [self.cells[i].get_jp_cell() for i in ids]

    def get_jp_cell_by_id(self, id):
        return self.cells[id].get_jp_cell()

    def get_header_cells(self):
        rh1 = re.compile('(?<!#)# ')
        rh2 = re.compile('(?<!#)## ')
        rh3 = re.compile('(?<!#)### ')
        rh4 = re.compile('(?<!#)#### ')
        rhs = rh1, rh2, rh3, rh4
        hs = {1:[], 2:[], 3: [], 4: []}
        idxs = self.structure['markdown']
        cells = self.get_cells_by_id(idxs)
        pairs = zip(idxs, cells)
        for idx, cell in pairs:
            #source = cell['source']
            source = cell.source()
            # Delete code blocks -- this is a bit brutal
            # and it might be better to escape them in some
            # way... but this at least works well enough
            source = re.sub(r'```.+?```', '', source, flags=re.S)
            for j, rh in enumerate(rhs):
                fa = rh.findall(source)
                if fa:
                    for match in fa:
                        hs[j+1].append(idx)
        return hs

    def get_tree(self):
        tree = []
        levels = range(4, 1, -1)
        h_cells = self.get_header_cells()
        for level in levels:
            children = h_cells[level]
            parents = []
            for child in children:
                parent_level = level - 1
                while parent_level > 0:
                    candidates = [parent for parent in h_cells[parent_level]]
                    parents.extend([c for c in candidates if c < child])
                    parent_level -= 1

                parent = max(parents)
                tree.append([parent, child])
        return tree

    ###########################
    # Metadata-related functions
    ###########################
    def get_metadata(self, nm=None, namespace=u'geopyter'):
        """
        Retrieve metadata values from the metadata of a Jupyter notebook. Works with
        an object of type nbformat.notebooknode.NotebookNode.

        Parameters
        ==========
        namespace: String
            The name of the 'namespace' within the notebook metadata that
            we want to read. Defaults to 'geopyter' so that we only look
            within 'our' dictionary of metadata values. Set to None if you
            want to retrieve Jupyter metadata values.
        nm: String
            The name of the metadata that we want to retrieve.
            Defaults to None with a view to returning everything contained in the namespace

        Returns
        =======
        Void.
        """

        if namespace is None and nm is None:
            # If the namespace has been deliberately set to None
            # then return all of the notebook's metadata
            return self.nb.metadata
        elif namespace is None and nm in self.nb.metadata:
            # Return a value from the notebook's metadata store
            return self.nb.metadata[nm]
<<<<<<< HEAD
        elif not namespace in self.nb.metadata:
=======
        elif namespace not in self.nb.metadata:
>>>>>>> 8b579466
            # If the namespace doesn't exist then return None
            return None
        elif nm is None:
            # If the name is set to None then return the whole namespace
            return self.nb.metadata[namespace]
        else:
            # Otherwise, return exactly what was requested
            #print("Got it: " + str(self.nb.metadata[namespace][nm]))
            return self.nb.metadata[namespace][nm]

    def set_metadata(self, val, nm=None, namespace=u'geopyter'):
        """
        Write metadata values to the metadata of a Jupyter notebook. Works with
        an object of type nbformat.notebooknode.NotebookNode.

        Parameters
        ==========
        namespace: String
            A 'namespace' into which to write the metadata value. Defaults to
            'geopyter' to keep you from trampling on Jupyter's metadata, but
            can be set to None if you need to modify non-geopyter values.
        nm: String
            The name of the key within the Geopyter dictionary that we want to update.
        val: String, List, Dictionary
            The value to associate with the key.

        Returns
        =======
        Void.
        """
        if namespace is None:
            self.nb.metadata[nm] = val

        else:
            # Check for the namespace in the notebook metadata
            if namespace not in self.nb.metadata:
                self.nb.metadata[namespace] = {}

            if nm is None:
                self.nb.metadata[namespace] = val
            else:
                self.nb.metadata[namespace][nm] = val

    def get_user_metadata(self):
        """
        Read 'user'-specified (i.e. content-developer specified) metadata from
        the first cell of the notebook. The first cell in an included notebook
        should contain only the title (header level 1 = #) and then an unordered
        markdown list of metadata values in the form: `key: value; value; ...`
        (see Documentation).

        Parameters
        ==========
        None.

        Returns
        =======
        meta: dict
            A dictionary of key value pairs to be used as metadata in tracking content contributions.
        """
        # Initialise the user_metadata attribute if it doesn't exist
        if not hasattr(self, 'user_metadata'):

            # Retrieve the source from the first cell
            src = self.nb.cells[0]['source']

            meta = {}

            content = ""

            # Try to parse it -- warn the user (but don't die) if
            # we can't make sense of what we're seeing.
            if not re.match("\# \w+", src):
                print("The first cell should be of level h1 and contain a bulleted list of metadata.")
            else:
                # In the future it might be a good idea to make this
                # check a little smarter (e.g. to allow other types of
                # content in the first cell) but this will do for now.
                for l in src.splitlines():
                    m = re.match("(?:\-|\*|\d+)\.? ([^\:]+?)\: (.+)", l)
                    if m is not None:
<<<<<<< HEAD
                        try:
                            val = map(str.strip, m.group(2).split(';'))
                        except:
                            val = [ s.strip() for s in m.group(2).split(';')]
                        val = list(val)    
=======
                        
                        val = [ s.strip() for s in m.group(2).split(';')]
>>>>>>> 8b579466

                        if len(val)==1:
                            val = val[0]

                        #print("Setting: meta[" + m.group(1) + "] = " + str(val))
                        meta[m.group(1)] = val
                    elif re.match("\# ",l):
                        self.name = l.replace("# ","")
                        content += l + "\n"
                    else:
                        content += l + "\n"
                self.user_metadata = meta
                self.nb.cells[0]['source'] = content

        return self.user_metadata

    def get_git_metadata(self, repo_path=None):
        """
        Try to collect GitHub information to use in tracking
        authorship contributions and allow specification of
        particular versions of notebooks.

        Parameters
        ==========
        path: String
            The path to a GitHub repository. Defaults to '.', but normally
            called with the path of the currently-being-parsed notebook.

        Returns
        =======
        rp: dict
            A dictionary containing relevant git metadata
        """
        if not hasattr(self, 'repo'):

            if repo_path is None:
                repo_path = self.nb_path

            # A process that looks progressively further up the diretory
            # tree until it finds a repo.
            while not os.path.exists(os.path.join(repo_path,'.git')):
                repo_path = os.path.dirname(repo_path)

            # Throws InvalidGitRepositoryError if a .git directory
            # could be found in the recursion process above.
            repo = Repo(repo_path)

            rp = {}

            rp['active_branch'] = str(repo.active_branch)

            hc = repo.head.commit
            rp['author.name'] = hc.author.name
            rp['authored_date'] = datetime.fromtimestamp(hc.authored_date).strftime('%Y-%m-%d %H:%M:%S')
            rp['committer.name'] = hc.committer.name
            rp['committed_date'] = datetime.fromtimestamp(hc.committed_date).strftime('%Y-%m-%d %H:%M:%S')
            rp['sha'] = hc.hexsha

            self.repo = rp

        return self.repo

    def get_libs(self):
        """
        Try to find all libraries imported by this notebook
        and assemble them into a group for reporting and testing
        purposes. Works with the Jupyter notebook class to search
        the source for import statements.

        Parameters
        ==========
        None.

        Returns
        =======
        libs: dict
            A dict containing the libraries imported by the notebook and their
            versions.
        """
        if not hasattr(self, 'libs'):
            libs  = set() # All unique libraries used
            vlibs = {} # Versioned libraries

            # Iterate over the code cell-types
            for c in self.structure['code']:
                try:
                    # Convert the code into a block of lines
                    block = self.cells[c].source().splitlines()
                    # Loop over the lines looking for import-type statements
                    for l in block:
                        m = re.match("(?:from|import) (\S+)", l)
                        if m:
                            libs.add(m.group(1))
                except IndexError: #Catch index error (not sure where this comes from)
                    pass

            # Try to get the versions in use on the machine
            for l in libs:
                l = l.split('.')[0]
                #print("Checking version of " + l)
                mod = importlib.import_module(l)
                ver = None
                try:
                    ver = mod.__version__
                except AttributeError:
                    try:
                        ver = mod.version
                    except AttributeError:
                        print("Unable to determine version for: " + l)
                        print("Currently we check <module>.__version__ and <module>.version")
                        ver = "?"
                        pass
                vlibs[l] = ver
            self.libs = vlibs.copy()

        return self.libs

    def get_cells_containing(self, pattern, ids=None):
        """Find the ids of cells that contains a particular pattern

        Parameters
        ==========
        pattern: string

        ids: list
             indices of cells to search. If None, all cells in nb will be searched

        notebook: NoteBook

        Returns
        =======
        matches: list
                 indices of cells containing the pattern.
        """

        if not ids:
            ids = range(len(self.cells))

        candidates = self.get_cells_by_id(ids)
        pairs = zip(ids, candidates)
        matches = []
        for i, cell in pairs:
            #print("+" * 50)
            #print("Pattern: " + pattern)
            #print("Source:\n" + cell.source())
            if pattern in cell.source():
                matches.append(i)
        if not matches:
             #s="Warning: '%s' not found in %s"%(pattern, str(notebook))
             s = "Warning: '{0}' not found in {1} (instance {2})".format(pattern, self.nb_path, str(self))
             print(s)
        return matches

    def get_section_start_end(self):
        """Determine the start and end cells for all h level components of a NoteBook

        Parameters
        ==========
        notebook: NoteBook

        Returns
        =======
        dict:
              key is the cell idx of a particular h cell, value is a list [start cell, end cell, level]
        """
        nb = self
        n_cells = len(nb.nb.cells)
        hs = nb.get_header_cells()
        keys = list(hs.keys())
        mapping = []
        while keys:
            k = keys.pop()
            for element in hs[k]:
                start = element
                larger = [e for e in hs[k] if e > element]
                if larger:
                    end = min(larger) - 1
                else:
                    end = n_cells
                # now check if there is a closer sup in the parent level
                p = k - 1
                while p > 0:
                    larger = [e for e in hs[p] if e > element and e < end]
                    if larger:
                        end = min(larger) - 1
                        #print('higher')
                        #print(k, element, start, end)
                    p -= 1

                mapping.append([start, end, k])

        mapping.sort()
        return dict([(key, [key, s,e]) for key, s, e in mapping])

    def compose_metadata(self):
        """Return combined metadata from the source notebooks."""

        for n in self.included_nbs.values():
            try:
                c1 = n.get_metadata("Contributors")
<<<<<<< HEAD
                if isinstance(c1, str) or isinstance(c1, str):
=======
                if isinstance(c1, str):
>>>>>>> 8b579466
                    c1 = [c1]

                try:
                    c2 = self.get_metadata("Contributors")
<<<<<<< HEAD
                    if isinstance(c2, str) or isinstance(c2, str):
=======
                    if isinstance(c2, str):
>>>>>>> 8b579466
                        c2 = [c2]
                except KeyError:
                    c2 = []
                c1.extend(c2)
                contribs = list(set(c1))
                self.set_metadata(nm="Contributors", val=contribs)

            except KeyError:
                print("No contributors found for: " + n.name)
                pass

            try:
                c1 = n.get_libs()
                c2 = self.get_libs()

                c1.update(c2)
                self.set_metadata(nm="libs", val=c1)

            except KeyError:
                print("No libraries found for: " + n.name)
                pass

        return self.nb['metadata']

    def compose_version(self):
        """Return highest notebook version from the source notebooks."""
        highest_major_v = 0
        highest_minor_v = 0

        for n in self.included_nbs.values():
            if n.nb['nbformat'] > highest_major_v:
                highest_major_v = n.nb['nbformat']
                highest_minor_v = n.nb['nbformat_minor']
            elif n.nb['nbformat'] > highest_major_v and n.nb['nbformat_minor'] > highest_minor_v:
                highest_minor_v = n.nb['nbformat_minor']

        n = self
        if n.nb['nbformat'] > highest_major_v:
            highest_major_v = n.nb['nbformat']
            highest_minor_v = n.nb['nbformat_minor']
        elif n.nb['nbformat'] >= highest_major_v and n.nb['nbformat_minor'] > highest_minor_v:
            highest_minor_v = n.nb['nbformat_minor']

        return (highest_major_v, highest_minor_v)

    def compose_content(self):
        """Compose a notebook from a composition notebook

        Returns
        =======
        list: Jupyter-style cells for the composed notebook
        """
        new_cells = []

        for idx, cell in enumerate(self.cells): # For each geopyter cell
            new_cells.extend(cell.get_content())

        print("Composing content for " + self.nb_path + " with " + str(len(new_cells)) + " cells of new content.")
        return new_cells

    def compile(self):
        """Compile notebook and save to nb_path

        Parameters
        ==========
        nb_path: string
                 file path for new notbook
        """

        nb = nbformat.v4.new_notebook() # Create a new notebook

        nb.metadata = self.compose_metadata() # Set the metadata details

        nb.nbformat, nb.nbformat_minor = self.compose_version() # Set the version info

        nb.cells = self.compose_content() # Compose the notebook content

        # Append the credits cell
        nb.cells.append(
            nbformat.v4.new_markdown_cell(source=self.get_credits()))

        self.compiled = nb<|MERGE_RESOLUTION|>--- conflicted
+++ resolved
@@ -13,10 +13,6 @@
 from git import InvalidGitRepositoryError
 from collections import defaultdict
 from datetime import datetime
-<<<<<<< HEAD
-#from urlparse import urlparse
-=======
->>>>>>> 8b579466
 from urllib.parse import urlparse
 
 try:
@@ -29,7 +25,6 @@
     m = re.search('^(.+geopyter)', os.getcwd(), re.IGNORECASE)
     if m:
         base_dir = m.group(0)
-    
     return base_dir
 
 def read_nb(nb_src, ext=True):
@@ -191,17 +186,8 @@
             sections = include[1].split("=")[1]
             sections = sections.split(";")
 
-<<<<<<< HEAD
-            try:
-                nb = str.strip(nb)
-                sections = map(str.strip, sections)
-            except:
-                nb = nb.strip()
-                sections = map(str.strip, sections)
-=======
             nb = nb.strip()
             sections = map(str.strip, sections)
->>>>>>> 8b579466
         except IndexError:
             pass
 
@@ -267,11 +253,7 @@
         elif namespace is None and nm in self.nb.metadata:
             # Return a value from the notebook's metadata store
             return self.nb.metadata[nm]
-<<<<<<< HEAD
-        elif not namespace in self.nb.metadata:
-=======
         elif namespace not in self.nb.metadata:
->>>>>>> 8b579466
             # If the namespace doesn't exist then return None
             return None
         elif nm is None:
@@ -286,29 +268,7 @@
 
         ipynb = ipynb.strip()
 
-<<<<<<< HEAD
-        try:
-            ipynb = str.strip(ipynb)
-        except:
-            ipynb = ipynb.strip()
-
-        path = ''
-        loc = urlparse(ipynb)
-        if loc.scheme in ('http','ftp','https'):
-            print("Haven't implemented remote files yet")
-            path = requests.get(loc)
-        elif loc.path is not None:
-            if os.path.exists(ipynb):
-                path = ipynb
-            elif os.path.exists(os.path.join(self.base_dir,"atoms",ipynb)):
-                path = os.path.join(self.base_dir,"atoms",ipynb)
-            else:
-                print("Doesn't look like there's a file at: " + ipynb)
-        else:
-            print("Don't know what to do with this type of path info: " + ipynb)
-=======
         self.base_dir = get_base_dir()
->>>>>>> 8b579466
 
         print("Instantiating: " + ipynb) # + " (" + str(self) + ")")
         self.nb = read_nb(ipynb)
@@ -598,11 +558,7 @@
         elif namespace is None and nm in self.nb.metadata:
             # Return a value from the notebook's metadata store
             return self.nb.metadata[nm]
-<<<<<<< HEAD
-        elif not namespace in self.nb.metadata:
-=======
         elif namespace not in self.nb.metadata:
->>>>>>> 8b579466
             # If the namespace doesn't exist then return None
             return None
         elif nm is None:
@@ -684,17 +640,7 @@
                 for l in src.splitlines():
                     m = re.match("(?:\-|\*|\d+)\.? ([^\:]+?)\: (.+)", l)
                     if m is not None:
-<<<<<<< HEAD
-                        try:
-                            val = map(str.strip, m.group(2).split(';'))
-                        except:
-                            val = [ s.strip() for s in m.group(2).split(';')]
-                        val = list(val)    
-=======
-                        
                         val = [ s.strip() for s in m.group(2).split(';')]
->>>>>>> 8b579466
-
                         if len(val)==1:
                             val = val[0]
 
@@ -894,20 +840,12 @@
         for n in self.included_nbs.values():
             try:
                 c1 = n.get_metadata("Contributors")
-<<<<<<< HEAD
-                if isinstance(c1, str) or isinstance(c1, str):
-=======
                 if isinstance(c1, str):
->>>>>>> 8b579466
                     c1 = [c1]
 
                 try:
                     c2 = self.get_metadata("Contributors")
-<<<<<<< HEAD
-                    if isinstance(c2, str) or isinstance(c2, str):
-=======
                     if isinstance(c2, str):
->>>>>>> 8b579466
                         c2 = [c2]
                 except KeyError:
                     c2 = []
