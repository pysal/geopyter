"""geopyter core classes and functions"""

__author__  =   "Jonathan Reades and Serge Rey"

import nbformat
import io
import re
import nbformat
import importlib
from git import Repo
from git import InvalidGitRepositoryError
from collections import defaultdict
from datetime import datetime
import os


try:
    xrange
except:
    xrange = range


def read_nb(nb, ext=True):
    """
    Read a notebook file and return a notebook object.

    Parameters
    ==========
    nb: String
        Path to the notebook file; if the path does not end
        in '.ipynb' then this will be appended unless you
        override this by setting the 'ext' to False.
    ext: boolean
        Defaults to True, meaning that the '.ipynb'
        extension will be automatically added. If you do not
        want this behaviour for some reason then set ext to False.

    Returns
    =======
    An object of class nbformat.notebooknode.NotebookNode
    """

    # Append file extension if missing and ext is True
    if not nb.endswith('.ipynb') and ext is True:
        nb += '.ipynb'

    # Read-only in UTF-8, note NO_CONVERT.
    with io.open(nb, 'r', encoding='utf8') as f:
        nb = nbformat.read(f, nbformat.NO_CONVERT)

    return nb

def dump_nb(nb, cells=5, lines=5):
    """
    Dump content of a notebook to STDOUT to aid in debugging.

    Parameters
    ==========
    nb: nbformat.notebooknode.NotebookNode
        A notebook object from which to dump content.
    cells: int
        Select an arbitrary number of cells to output. Defaults to 5.
    lines: int
        Select an arbitrary number of lines from each cell to output. Defaults to 5.

    Returns
    =======
    Void.
    """

    # For the cell-range specified
    for c in xrange(0, cells):

        # Check we still have cells to read
        if c < len(nb.cells):

            # And dump the contents to STDOUT
            print("====== " + nb.cells[c]['cell_type'] + " ======")
            src = nb.cells[c]['source'].splitlines()
            if len(src) > lines:
                print('\n'.join(src[0:lines]))
                print("...")
            else:
                print(nb.cells[c]['source'])

def remove_outputs(nb):
    """Set output attribute of all code cells to be empty"""
    for cell in nb.cells:
        if cell.cell_type == 'code':
            cell.outputs = []

def clear_notebook(old_ipynb, new_ipynb):
    with io.open(old_ipynb, 'r') as f:
        nb = nbformat.read(f, nbformat.NO_CONVERT)

    remove_outputs(nb)

    with io.open(new_ipynb, 'w', encoding='utf8') as f:
        nbformat.write(nb, f, nbformat.NO_CONVERT)

def parse_include(include):
    """Parse section-subsection include syntax

    Parameters
    ==========

    include: string
             src: path to notebook
             select: section-subsections to extract


    Returns
    =======
    tuple: (notebook_path, sections)
        notebook_path: string
        sections: string

    Example
    =======

    """

    include = include.split("\n")[1:-1]
    nb = include[0].split("=")[1]
    sections = include[1].split("=")[1]
    return nb, sections

def get_cells_containing(pattern, ids=None, notebook=None):
    """Find the ids of cells that contains a particular pattern

    Parameters
    ==========
    pattern: string

    ids: list
         indices of cells to search. If None, all cells in nb will be searched

    notebook: NoteBook

    Returns
    =======
    matches: list
             indices of cells containing the pattern.
    """
    if not ids:
        ids = range(len(nb.cells))

    candidates = notebook.get_cells_by_id(ids)
    pairs = zip(ids, candidates)
    matches = []
    for i, cell in pairs:
        if pattern in cell.source():
            matches.append(i)
    return matches

def section_start_end(notebook):
    """Determine the start and end cells for all h level components of a NoteBook

    Parameters
    ==========
    notebook: NoteBook

    Returns
    =======
    dict:
          key is the cell idx of a particular h cell, value is a list [start cell, end cell, level]
    """
    nb = notebook
    n_cells = len(nb.nb.cells)
    hs = nb.get_header_cells()
    keys = list(hs.keys())
    mapping = []
    while keys:
        k = keys.pop()
        for element in hs[k]:
            start = element
            larger = [e for e in hs[k] if e > element]
            if larger:
                end = min(larger) - 1
            else:
                end = n_cells
            # now check if there is a closer sup in the parent level
            p = k - 1
            while p > 0:
                larger = [e for e in hs[p] if e > element and e < end]
                if larger:
                    end = min(larger) - 1
                    #print('higher')
                    #print(k, element, start, end)
                p -= 1

            mapping.append([start, end, k])

    mapping.sort()
    return dict([(key, [key, s,e]) for key, s, e in mapping])

def get_sections(sections, notebook, p=None, start_end=None):
    """Find sections for includes

    Parameters
    ===========
    sections: string
              a section-subsection include definition

    notebook: NoteBook

    p: compiled reg ex for section identification

    start_end: dict
               key is the cell idx of a particular h cell, value is a list [start cell, end cell, level]
    """
    if not p:
        p = re.compile('h\d\.', re.IGNORECASE)
    if not start_end:
        start_end = section_start_end(notebook)
    iterator = p.finditer(sections)
    starts = []
    for match in iterator:
        starts.append(match.span()[0]-1)
    ends = starts[1:] + [len(sections)]
    ijs = zip(starts, ends)
    final = [sections[i:j].strip() for i,j in ijs]
    includes = [section for section in final if section[0] != '-']
    excludes = [section for section in final if section not in includes]
    include_list = []
    exclude_list = []
    include_set = set()
    exclude_set = set()
    hlevel_dict = notebook.get_header_cells()

    parent = includes[0]
    parent_level, parent_pattern = parent.split(".")
    candidates = hlevel_dict[int(parent_level[-1])]
    parent_id = get_cells_containing(parent_pattern, ids=candidates, notebook=notebook)[0]
    parent_start, parent_end, parent_level = start_end[parent_id]
    parent_range = range(parent_start, parent_end)


    # for h1 h12 get only section h12 of h1
    if len(includes) > 1:
        sections_ids = []
        for section in includes[1:]:
            section_level, section_pattern = section.split(".")
            section_id = get_cells_containing(section_pattern, ids=parent_range, notebook=notebook)[0]
            section_start, section_end, section_level = start_end[section_id]
            sections_ids.extend(range(section_start, section_end))
        return sections_ids

    # for h1 -h12 get all of h1 except section h12
    if excludes:
        excludes_ids = []
        for exclude in excludes:
            exclude_level, exclude_pattern = exclude.split(".")
            exclude_id = get_cells_containing(exclude_pattern, ids=parent_range, notebook=notebook)[0]
            exclude_start, exclude_end, exclude_level = start_end[exclude_id]
            excludes_ids.extend(range(exclude_start, exclude_end))
        return [idx for idx in parent_range if idx not in excludes_ids]

    return parent_range

credit_template = """
### Credits!

#### Contributors:
The following individuals have contributed to these teaching materials: {{Contributors}}

#### License
These teaching materials are licensed under a mix of the MIT and CC-BY licenses...

#### Acknowledgements:
We'd like to acknowledge the contribution of the [Royal Geographical Society](https://www.rgs.org/HomePage.htm) to this work.
"""

class Cell(object):
    """docstring for Cell"""
    def __init__(self, nb,  idx):
        #super(Cell, self).__init__()
        self.nb = nb
        self.idx = idx
        if self.is_include():
            self.cell_type='include'
        else:
            self.cell_type = self.nb.cells[idx].cell_type

    def is_include(self):
        """determine if this is an include cell"""
        if "@include" in self.nb.cells[self.idx].source:
            return True
        return False

    def source(self):
        return self.nb.cells[self.idx].source

    def set_metadata(self, val, nm=None, namespace='geopyter'):

        if namespace is None:
            self.nb.cells[self.idx].metadata[nm] = val

        else:
            # Check for the namespace in the notebook metadata
            if namespace not in self.nb.cells[self.idx].metadata:
                self.nb.cells[self.idx].metadata[namespace] = {}

            if nm is None:
                self.nb.cells[self.idx].metadata[namespace] = val
            else:
                self.nb.cells[self.idx].metadata[namespace][nm] = val

<<<<<<< HEAD
=======
    def get_metadata(self, nm=None, namespace='geopyter'):

        if namespace is None and nm is None:
            # If the namespace has been deliberately set to None
            # then return all of the notebook's metadata
            return self.nb.metadata
        elif namespace is None and self.nb.metadata.has_key(nm):
            # Return a value from the notebook's metadata store
            return self.nb.metadata[nm]
        elif not self.nb.metadata.has_key(namespace):
            # If the namespace doesn't exist then return None
            return None
        elif nm is None:
            # If the name is set to None then return the whole namespace
            return self.nb.metadata[namespace]
        else:
            # Otherwise, return exactly what was requested
            return self.nb.metadata[namespace][nm]

import re
import nbformat
import importlib
from git import Repo
from git import InvalidGitRepositoryError
from collections import defaultdict
from datetime import datetime
import os
>>>>>>> 37f88abc
class NoteBook(object):
    def __init__(self, ipynb):
        self.nb = read_nb(ipynb)
        self.nb_path = ipynb
        self.cells = []

        cell_types = defaultdict(list)
        for i, c in enumerate(self.nb.cells):
            cell = Cell(self.nb, i)
            cell.set_metadata(self.get_user_metadata().copy())
            cell.set_metadata(nm='git', val=self.get_git_metadata().copy())
            self.cells.append(cell)
            cell_types[cell.cell_type].append(i)
        self.structure = cell_types
        self.set_metadata(self.get_user_metadata())
        self.set_metadata(nm='libs', val=self.get_libs())

    def write(self, fn=None):
        """
        Write a notebook to the path specified.

        Parameters
        ==========
        fn: String
            Path to which you want the notebook written. _Note:_
            for simplicity's sake this will automatically append
            '.ipynb' to the filename; however we recommend that
            you not get lazy and rely on this feature since it may
            go away in the future.

        Returns
        =======
        Void.
        """

        if fn is None:
            fn = re.sub('(\.ipynb)$','-compiled', self.nb_path)

        # Append file extension
        if not fn.endswith('.ipynb'):
            fn += '.ipynb'

        # Append the credits cell
        self.nb.cells.append(
            nbformat.v4.new_markdown_cell(source=self.get_credits()))

        # Write raw notebook content
        with io.open(fn, 'w', encoding='utf8') as f:
            nbformat.write(self.nb, f, nbformat.NO_CONVERT)

    def get_credits(self):

        msg = credit_template

        for m in re.finditer("{{([^\}]+)}}", msg):

            contents = set()

            for cell in self.cells:
                mdata = cell.get_metadata(m.group(1))

                if type(mdata) == str:
                    contents.add(mdata)
                elif type(mdata) == int:
                    contents.add(mdata)
                elif type(mdata) == list:
                    map(contents.add, mdata)
                else:
                    print(type(mdata))

            msg = re.sub("{{" + m.group(1) + "}}", ", ".join(contents), msg)

        return msg

    def structure(self):
        return self.structure

    def get_cells_by_type(self, cell_type=None):
        if cell_type:
            cell_type = cell_type.lower()
            return [self.cells[i] for i in self.structure[cell_type]]
        else:
            return self.cells

    def get_cells_by_id(self, ids=[]):
        return [self.cells[i] for i in ids]

    def get_header_cells(self):
        rh1 = re.compile('(?<!#)# ')
        rh2 = re.compile('(?<!#)## ')
        rh3 = re.compile('(?<!#)### ')
        rh4 = re.compile('(?<!#)#### ')
        rhs = rh1, rh2, rh3, rh4
        hs = {1:[], 2:[], 3: [], 4: []}
        idxs = self.structure['markdown']
        cells = self.get_cells_by_id(idxs)
        pairs = zip(idxs, cells)
        for idx, cell in pairs:
            #source = cell['source']
            source = cell.source()
            # Delete code blocks -- this is a bit brutal
            # and it might be better to escape them in some
            # way... but this at least works well enough
            source = re.sub(r'```.+?```', '', source, flags=re.S)
            for j, rh in enumerate(rhs):
                fa = rh.findall(source)
                if fa:
                    for match in fa:
                        hs[j+1].append(idx)
        return hs

    def get_tree(self):
        tree = []
        levels = range(4, 1, -1)
        h_cells = self.get_header_cells()
        for level in levels:
            children = h_cells[level]
            parents = []
            for child in children:
                parent_level = level - 1
                while parent_level > 0:
                    candidates = [parent for parent in h_cells[parent_level]]
                    parents.extend([c for c in candidates if c < child])
                    parent_level -= 1

                parent = max(parents)
                tree.append([parent, child])
        return tree

    ###########################
    # Metadata-related functions
    ###########################
    def get_metadata(self, nm=None, namespace=u'geopyter'):
        """
        Retrieve metadata values from the metadata of a Jupyter notebook. Works with
        an object of type nbformat.notebooknode.NotebookNode.

        Parameters
        ==========
        namespace: String
            The name of the 'namespace' within the notebook metadata that
            we want to read. Defaults to 'geopyter' so that we only look
            within 'our' dictionary of metadata values. Set to None if you
            want to retrieve Jupyter metadata values.
        nm: String
            The name of the metadata that we want to retrieve.
            Defaults to None with a view to returning everything contained in the namespace

        Returns
        =======
        Void.
        """

        if namespace is None and nm is None:
            # If the namespace has been deliberately set to None
            # then return all of the notebook's metadata
            return self.nb.metadata
        elif namespace is None and self.nb.metadata.has_key(nm):
            # Return a value from the notebook's metadata store
            return self.nb.metadata[nm]
        elif not self.nb.metadata.has_key(namespace):
            # If the namespace doesn't exist then return None
            return None
        elif nm is None:
            # If the name is set to None then return the whole namespace
            return self.nb.metadata[namespace]
        else:
            # Otherwise, return exactly what was requested
            return self.nb.metadata[namespace][nm]

    def set_metadata(self, val, nm=None, namespace=u'geopyter'):
        """
        Write metadata values to the metadata of a Jupyter notebook. Works with
        an object of type nbformat.notebooknode.NotebookNode.

        Parameters
        ==========
        namespace: String
            A 'namespace' into which to write the metadata value. Defaults to
            'geopyter' to keep you from trampling on Jupyter's metadata, but
            can be set to None if you need to modify non-geopyter values.
        nm: String
            The name of the key within the Geopyter dictionary that we want to update.
        val: String, List, Dictionary
            The value to associate with the key.

        Returns
        =======
        Void.
        """

        if namespace is None:
            self.nb.metadata[nm] = val

        else:
            # Check for the namespace in the notebook metadata
            if namespace not in self.nb.metadata:
                self.nb.metadata[namespace] = {}

            if nm is None:
                self.nb.metadata[namespace] = val
            else:
                self.nb.metadata[namespace][nm] = val

    def get_user_metadata(self):
        """
        Read 'user'-specified (i.e. content-developer specified) metadata from
        the first cell of the notebook. The first cell in an included notebook
        should contain only the title (header level 1 = #) and then an unordered
        markdown list of metadata values in the form: `key: value; value; ...`
        (see Documentation).

        Parameters
        ==========
        None.

        Returns
        =======
        meta: dict
            A dictionary of key value pairs to be used as metadata in tracking content contributions.
        """
        # Initialise the user_metadata attribute if it doesn't exist
        if not hasattr(self, 'user_metadata'):

            # Retrieve the source from the first cell
            src = self.nb.cells[0]['source']

            meta = {}

            content = ""

            # Try to parse it -- warn the user (but don't die) if
            # we can't make sense of what we're seeing.
            if not re.match("\# \w+", src):
                print("The first cell should be of level h1 and contain a bulleted list of metadata.")
            else:
                # In the future it might be a good idea to make this
                # check a little smarter (e.g. to allow other types of
                # content in the first cell) but this will do for now.
                for l in src.splitlines():
                    m = re.match("(?:\-|\*|\d+)\.? ([^\:]+?)\: (.+)", l)
                    if m is not None:
                        try:
                            val = map(unicode.strip, m.group(2).split(';'))
                        except:
                            val = [ s.strip() for s in m.group(2).split(';')]

                        if len(val)==1:
                            val = val[0]
                        meta[m.group(1)] = val
                    else:
                        content += l + "\n"
                self.user_metadata = meta.copy()
                self.nb.cells[0]['source'] = content

        return self.user_metadata

    def get_git_metadata(self, repo_path=None):
        """
        Try to collect GitHub information to use in tracking
        authorship contributions and allow specification of
        particular versions of notebooks.

        Parameters
        ==========
        path: String
            The path to a GitHub repository. Defaults to '.', but normally
            called with the path of the currently-being-parsed notebook.

        Returns
        =======
        rp: dict
            A dictionary containing relevant git metadata
        """
        if not hasattr(self, 'repo'):

            if repo_path is None:
                repo_path = self.nb_path

            # A process that looks progressively further up the diretory
            # tree until it finds a repo.
            while not os.path.exists(os.path.join(repo_path,'.git')):
                repo_path = os.path.dirname(repo_path)

            # Throws InvalidGitRepositoryError if a .git directory
            # could be found in the recursion process above.
            repo = Repo(repo_path)

            rp = {}

            rp['active_branch'] = str(repo.active_branch)

            hc = repo.head.commit
            rp['author.name'] = hc.author.name
            rp['authored_date'] = datetime.fromtimestamp(hc.authored_date).strftime('%Y-%m-%d %H:%M:%S')
            rp['committer.name'] = hc.committer.name
            rp['committed_date'] = datetime.fromtimestamp(hc.committed_date).strftime('%Y-%m-%d %H:%M:%S')
            rp['sha'] = hc.hexsha

            self.repo = rp.copy()

        return self.repo

    def get_libs(self):
        """
        Try to find all libraries imported by this notebook
        and assemble them into a group for reporting and testing
        purposes. Works with the Jupyter notebook class to search
        the source for import statements.

        Parameters
        ==========
        None.

        Returns
        =======
        libs: dict
            A dict containing the libraries imported by the notebook and their
            versions.
        """
        if not hasattr(self, 'libs'):
            libs  = set() # All unique libraries used
            vlibs = {} # Versioned libraries

            # Iterate over the code cell-types
            for c in self.structure['code']:
                try:
                    # Convert the code into a block of lines
                    block = self.cells[c].source().splitlines()
                    # Loop over the lines looking for import-type statements
                    for l in block:
                        m = re.match("(?:from|import) (\S+)", l)
                        if m:
                            libs.add(m.group(1))
                except IndexError: #Catch index error (not sure where this comes from)
                    pass

            # Try to get the versions in use on the machine
            for l in libs:
                l = l.split('.')[0]
                #print("Checking version of " + l)
                mod = importlib.import_module(l)
                ver = None
                try:
                    ver = mod.__version__
                except AttributeError:
                    try:
                        ver = mod.version
                    except AttributeError:
                        print("Unable to determine version for: " + l)
                        print("Currently we check <module>.__version__ and <module>.version")
                        pass
                vlibs[l] = ver
            self.libs = vlibs.copy()

        return self.libs<|MERGE_RESOLUTION|>--- conflicted
+++ resolved
@@ -306,8 +306,7 @@
             else:
                 self.nb.cells[self.idx].metadata[namespace][nm] = val
 
-<<<<<<< HEAD
-=======
+
     def get_metadata(self, nm=None, namespace='geopyter'):
 
         if namespace is None and nm is None:
@@ -327,15 +326,6 @@
             # Otherwise, return exactly what was requested
             return self.nb.metadata[namespace][nm]
 
-import re
-import nbformat
-import importlib
-from git import Repo
-from git import InvalidGitRepositoryError
-from collections import defaultdict
-from datetime import datetime
-import os
->>>>>>> 37f88abc
 class NoteBook(object):
     def __init__(self, ipynb):
         self.nb = read_nb(ipynb)
