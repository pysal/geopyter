--- conflicted
+++ resolved
@@ -45,11 +45,7 @@
   },
   {
    "cell_type": "code",
-<<<<<<< HEAD
-   "execution_count": 2,
-=======
    "execution_count": null,
->>>>>>> b170a5d7
    "metadata": {
     "collapsed": true
    },
@@ -156,11 +152,7 @@
   },
   {
    "cell_type": "code",
-<<<<<<< HEAD
-   "execution_count": 3,
-=======
    "execution_count": 265,
->>>>>>> b170a5d7
    "metadata": {
     "collapsed": true
    },
@@ -202,32 +194,17 @@
   },
   {
    "cell_type": "code",
-<<<<<<< HEAD
-   "execution_count": 4,
-=======
    "execution_count": 266,
->>>>>>> b170a5d7
-   "metadata": {
-    "collapsed": false
-   },
-   "outputs": [
-    {
-<<<<<<< HEAD
-     "data": {
-      "text/plain": [
-       "nbformat.notebooknode.NotebookNode"
-      ]
-     },
-     "execution_count": 4,
-     "metadata": {},
-     "output_type": "execute_result"
-=======
+   "metadata": {
+    "collapsed": false
+   },
+   "outputs": [
+    {
      "name": "stdout",
      "output_type": "stream",
      "text": [
       "{'author.name': u'jreades', 'committer.name': u'jreades', 'sha': u'1bc766046cf60d798d5bdef86ab8fb916eb781bf', 'committed_date': '2017-02-22 11:10:45', 'active_branch': 'master', 'authored_date': '2017-02-22 11:10:45'}\n"
      ]
->>>>>>> b170a5d7
     }
    ],
    "source": [
@@ -236,30 +213,11 @@
   },
   {
    "cell_type": "code",
-<<<<<<< HEAD
-   "execution_count": 5,
-   "metadata": {
-    "collapsed": false
-   },
-   "outputs": [
-    {
-     "data": {
-      "text/plain": [
-       "[u'nbformat_minor', u'cells', u'nbformat', u'metadata']"
-      ]
-     },
-     "execution_count": 5,
-     "metadata": {},
-     "output_type": "execute_result"
-    }
-   ],
-=======
    "execution_count": 267,
    "metadata": {
     "collapsed": false
    },
    "outputs": [],
->>>>>>> b170a5d7
    "source": [
     "import re\n",
     "import importlib\n",
@@ -323,42 +281,17 @@
   },
   {
    "cell_type": "code",
-<<<<<<< HEAD
-   "execution_count": 6,
-=======
    "execution_count": 268,
->>>>>>> b170a5d7
-   "metadata": {
-    "collapsed": false
-   },
-   "outputs": [
-    {
-<<<<<<< HEAD
-     "data": {
-      "text/plain": [
-       "{u'anaconda-cloud': {},\n",
-       " u'kernelspec': {u'display_name': u'Python [Root]',\n",
-       "  u'language': u'python',\n",
-       "  u'name': u'Python [Root]'},\n",
-       " u'language_info': {u'codemirror_mode': {u'name': u'ipython', u'version': 3},\n",
-       "  u'file_extension': u'.py',\n",
-       "  u'mimetype': u'text/x-python',\n",
-       "  u'name': u'python',\n",
-       "  u'nbconvert_exporter': u'python',\n",
-       "  u'pygments_lexer': u'ipython3',\n",
-       "  u'version': u'3.5.2'}}"
-      ]
-     },
-     "execution_count": 6,
-     "metadata": {},
-     "output_type": "execute_result"
-=======
+   "metadata": {
+    "collapsed": false
+   },
+   "outputs": [
+    {
      "name": "stdout",
      "output_type": "stream",
      "text": [
       "{u'pysal': '1.13.0', u'scipy': '0.17.1', u'numpy': '1.11.1', u'seaborn': '0.7.1', u'sklearn': '0.17.1'}\n"
      ]
->>>>>>> b170a5d7
     }
    ],
    "source": [
@@ -370,11 +303,7 @@
   },
   {
    "cell_type": "code",
-<<<<<<< HEAD
-   "execution_count": 7,
-=======
    "execution_count": null,
->>>>>>> b170a5d7
    "metadata": {
     "collapsed": true
    },
@@ -408,30 +337,11 @@
   },
   {
    "cell_type": "code",
-<<<<<<< HEAD
-   "execution_count": 8,
-=======
    "execution_count": null,
->>>>>>> b170a5d7
    "metadata": {
     "collapsed": true
    },
-<<<<<<< HEAD
-   "outputs": [
-    {
-     "data": {
-      "text/plain": [
-       "list"
-      ]
-     },
-     "execution_count": 8,
-     "metadata": {},
-     "output_type": "execute_result"
-    }
-   ],
-=======
-   "outputs": [],
->>>>>>> b170a5d7
+   "outputs": [],
    "source": [
     "def get_metadata(nb, nm, namespace=unicode('geopyter')):\n",
     "    \"\"\"\n",
@@ -459,30 +369,11 @@
   },
   {
    "cell_type": "code",
-<<<<<<< HEAD
-   "execution_count": 9,
-   "metadata": {
-    "collapsed": false
-   },
-   "outputs": [
-    {
-     "data": {
-      "text/plain": [
-       "99"
-      ]
-     },
-     "execution_count": 9,
-     "metadata": {},
-     "output_type": "execute_result"
-    }
-   ],
-=======
    "execution_count": 315,
    "metadata": {
     "collapsed": false
    },
    "outputs": [],
->>>>>>> b170a5d7
    "source": [
     "def read_user_metadata(nb):\n",
     "    src = nb.cells[0]['source']\n",
@@ -506,30 +397,11 @@
   },
   {
    "cell_type": "code",
-<<<<<<< HEAD
-   "execution_count": 10,
-   "metadata": {
-    "collapsed": false
-   },
-   "outputs": [
-    {
-     "data": {
-      "text/plain": [
-       "list"
-      ]
-     },
-     "execution_count": 10,
-     "metadata": {},
-     "output_type": "execute_result"
-    }
-   ],
-=======
    "execution_count": 313,
    "metadata": {
     "collapsed": false
    },
    "outputs": [],
->>>>>>> b170a5d7
    "source": [
     "#source_nb = 'atoms/foundations/Dictionaries.ipynb'\n",
     "source_nb = 'atoms/visualization/choropleth_classification.ipynb'\n",
@@ -538,11 +410,7 @@
   },
   {
    "cell_type": "code",
-<<<<<<< HEAD
-   "execution_count": 11,
-=======
    "execution_count": 317,
->>>>>>> b170a5d7
    "metadata": {
     "collapsed": false
    },
@@ -554,11 +422,7 @@
   },
   {
    "cell_type": "code",
-<<<<<<< HEAD
-   "execution_count": 12,
-=======
    "execution_count": 319,
->>>>>>> b170a5d7
    "metadata": {
     "collapsed": false
    },
@@ -570,11 +434,7 @@
   },
   {
    "cell_type": "code",
-<<<<<<< HEAD
-   "execution_count": 13,
-=======
    "execution_count": 5,
->>>>>>> b170a5d7
    "metadata": {
     "collapsed": false
    },
@@ -585,41 +445,18 @@
        "[u'nbformat_minor', u'cells', u'nbformat', u'metadata']"
       ]
      },
-<<<<<<< HEAD
-     "execution_count": 13,
-=======
      "execution_count": 5,
->>>>>>> b170a5d7
-     "metadata": {},
-     "output_type": "execute_result"
-    }
-   ],
-   "source": [
-<<<<<<< HEAD
-    "len(new_cells)"
-   ]
-  },
-  {
-   "cell_type": "code",
-   "execution_count": 14,
-   "metadata": {
-    "collapsed": true
-   },
-   "outputs": [],
-   "source": [
-    "inb['cells'] = new_cells"
-=======
+     "metadata": {},
+     "output_type": "execute_result"
+    }
+   ],
+   "source": [
     "inb.keys()"
->>>>>>> b170a5d7
-   ]
-  },
-  {
-   "cell_type": "code",
-<<<<<<< HEAD
-   "execution_count": 15,
-=======
+   ]
+  },
+  {
+   "cell_type": "code",
    "execution_count": 320,
->>>>>>> b170a5d7
    "metadata": {
     "collapsed": false
    },
@@ -671,11 +508,7 @@
   },
   {
    "cell_type": "code",
-<<<<<<< HEAD
-   "execution_count": 16,
-=======
    "execution_count": 67,
->>>>>>> b170a5d7
    "metadata": {
     "collapsed": true
    },
@@ -686,26 +519,12 @@
   },
   {
    "cell_type": "code",
-<<<<<<< HEAD
-   "execution_count": 17,
-=======
    "execution_count": 166,
->>>>>>> b170a5d7
-   "metadata": {
-    "collapsed": false
-   },
-   "outputs": [
-    {
-<<<<<<< HEAD
-     "data": {
-      "text/plain": [
-       "49"
-      ]
-     },
-     "execution_count": 17,
-     "metadata": {},
-     "output_type": "execute_result"
-=======
+   "metadata": {
+    "collapsed": false
+   },
+   "outputs": [
+    {
      "name": "stdout",
      "output_type": "stream",
      "text": [
@@ -719,7 +538,6 @@
       "This time we'll use **dictionaries** to create collections of unordered items (this is just an easy distinction - there's much more to it - but it's a good way to start wrapping your head around the subject).\n",
       "...\n"
      ]
->>>>>>> b170a5d7
     }
    ],
    "source": [
@@ -1078,11 +896,7 @@
   },
   {
    "cell_type": "code",
-<<<<<<< HEAD
-   "execution_count": 33,
-=======
    "execution_count": 174,
->>>>>>> b170a5d7
    "metadata": {
     "collapsed": true
    },
@@ -1094,8 +908,6 @@
   },
   {
    "cell_type": "code",
-<<<<<<< HEAD
-=======
    "execution_count": 225,
    "metadata": {
     "collapsed": false
@@ -1239,7 +1051,6 @@
   },
   {
    "cell_type": "code",
->>>>>>> b170a5d7
    "execution_count": 34,
    "metadata": {
     "collapsed": false
@@ -1498,11 +1309,7 @@
   },
   {
    "cell_type": "code",
-<<<<<<< HEAD
-   "execution_count": 45,
-=======
    "execution_count": 43,
->>>>>>> b170a5d7
    "metadata": {
     "collapsed": false
    },
@@ -1523,13 +1330,13 @@
     "# find the start and end cells for each H? block\n",
     "keys = list(hdict.keys())\n",
     "keys.sort(reverse=True)\n",
-    "all_keys = keys[:]\n",
+    "all_keys = keys.copy()\n",
     "start_end = []\n",
     "last_stop = len(nb.nb.cells)\n",
     "while keys:\n",
     "    current = keys.pop(0)\n",
     "    for element in hdict[current]:\n",
-    "        above = [k for k in all_keys[:] if k <= current]\n",
+    "        above = [k for k in all_keys.copy() if k <= current]\n",
     "        stop = last_stop\n",
     "        while above:\n",
     "            key_above = above.pop()\n",
@@ -1543,7 +1350,7 @@
   },
   {
    "cell_type": "code",
-   "execution_count": 46,
+   "execution_count": 59,
    "metadata": {
     "collapsed": false
    },
@@ -1573,7 +1380,7 @@
        " [0, 99]]"
       ]
      },
-     "execution_count": 46,
+     "execution_count": 59,
      "metadata": {},
      "output_type": "execute_result"
     }
@@ -1584,7 +1391,7 @@
   },
   {
    "cell_type": "code",
-   "execution_count": 47,
+   "execution_count": 51,
    "metadata": {
     "collapsed": false
    },
@@ -1599,7 +1406,7 @@
        "             4: [10, 12, 14]})"
       ]
      },
-     "execution_count": 47,
+     "execution_count": 51,
      "metadata": {},
      "output_type": "execute_result"
     }
@@ -1610,7 +1417,7 @@
   },
   {
    "cell_type": "code",
-   "execution_count": 48,
+   "execution_count": 60,
    "metadata": {
     "collapsed": false
    },
@@ -1621,7 +1428,7 @@
        "20"
       ]
      },
-     "execution_count": 48,
+     "execution_count": 60,
      "metadata": {},
      "output_type": "execute_result"
     }
@@ -1632,7 +1439,7 @@
   },
   {
    "cell_type": "code",
-   "execution_count": 49,
+   "execution_count": 61,
    "metadata": {
     "collapsed": false
    },
@@ -1643,7 +1450,7 @@
        "20"
       ]
      },
-     "execution_count": 49,
+     "execution_count": 61,
      "metadata": {},
      "output_type": "execute_result"
     }
@@ -1654,7 +1461,7 @@
   },
   {
    "cell_type": "code",
-   "execution_count": 50,
+   "execution_count": 68,
    "metadata": {
     "collapsed": false
    },
@@ -1712,7 +1519,7 @@
   },
   {
    "cell_type": "code",
-   "execution_count": 51,
+   "execution_count": 69,
    "metadata": {
     "collapsed": false
    },
@@ -1753,32 +1560,14 @@
     "for cell in block:\n",
     "    print(cell['source'])"
    ]
-  },
-  {
-   "cell_type": "code",
-   "execution_count": null,
-   "metadata": {
-    "collapsed": true
-   },
-   "outputs": [],
-   "source": []
-  },
-  {
-   "cell_type": "code",
-   "execution_count": null,
-   "metadata": {
-    "collapsed": true
-   },
-   "outputs": [],
-   "source": []
   }
  ],
  "metadata": {
   "anaconda-cloud": {},
   "kernelspec": {
-   "display_name": "Python [conda env:pysal2]",
+   "display_name": "Python [Root]",
    "language": "python",
-   "name": "conda-env-pysal2-py"
+   "name": "Python [Root]"
   },
   "language_info": {
    "codemirror_mode": {
@@ -1790,7 +1579,7 @@
    "name": "python",
    "nbconvert_exporter": "python",
    "pygments_lexer": "ipython2",
-   "version": "2.7.13"
+   "version": "2.7.12"
   }
  },
  "nbformat": 4,
